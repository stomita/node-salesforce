# node-salesforce 

Salesforce API Connection Library for Node.js Applications

[![Build Status](https://secure.travis-ci.org/stomita/node-salesforce.png?branch=travis-ci)](http://travis-ci.org/stomita/node-salesforce)

## Abstract

Node-salesforce, which is designed to be a wrapper of Salesforce REST API in Node.js, enables Salesforce application development in event-driven style.
It capsulates the access to REST API end point in asynchronous JavaScript function call.
You can use both OAuth2 authorization scheme and SOAP API login for API authentication.


## Install

If you are using node-salesforce as an API library in your Node.js project :

<pre>
  $ npm install node-salesforce
</pre>

If you want to utilize node-salesforce REPL (interactive API console) in tty:

<pre>
  $ npm install node-salesforce -g
</pre>

If you want to get the latest from GitHub :

<pre>
  $ git clone git://github.com/stomita/node-salesforce.git 
  $ cd node-salesforce
  $ npm link
</pre>


## API Usage

### Connection

#### Username and Password Login

When you have Salesforce username and password (and maybe security token if required), you can use `Connection#login(username, password)` to establish connection to Salesforce.

By default, it uses SOAP login API (so no OAuth2 client information is required).

```javascript
var sf = require('node-salesforce');
var conn = new sf.Connection({
  // you can change loginUrl to connect to sandbox or prerelease env.
  // loginUrl : 'https://test.salesforce.com'
});
conn.login(username, password, function(err, userInfo) {
  if (err) { return console.error(err); }
  // Now you can get the access token and instance URL information.
  // Save them to establish connection next time.
  console.log(conn.accessToken);
  console.log(conn.instanceUrl);
  // logged in user property
  console.log("User ID: " + userInfo.id);
  console.log("Org ID: " + userInfo.organizationId);
  // ...
});
```

#### Username and Password Login (OAuth2 Resource Owner Password Credential)

When OAuth2 client information is given, `Connection#login(username, password)` uses OAuth2 Resource Owner Password Credential flow to login to Salesforce.

```javascript
var sf = require('node-salesforce');
var conn = new sf.Connection({
  oauth2 : {
    // you can change loginUrl to connect to sandbox or prerelease env.
    // loginUrl : 'https://test.salesforce.com',
    clientId : '<your Salesforce OAuth2 client ID is here>',
    clientSecret : '<your Salesforce OAuth2 client secret is here>',
    redirectUri : '<callback URI is here>'
  }
});
conn.login(username, password, function(err, userInfo) {
  if (err) { return console.error(err); }
  // Now you can get the access token and instance URL information.
  // Save them to establish connection next time.
  console.log(conn.accessToken);
  console.log(conn.instanceUrl);
  // logged in user property
  console.log("User ID: " + userInfo.id);
  console.log("Org ID: " + userInfo.organizationId);
  // ...
});
```

#### Session ID

If Salesforce session ID and its server URL information is passed from Salesforce (from 'Custom Link' or something), you can pass it to constructor.


```javascript
var sf = require('node-salesforce');
var conn = new sf.Connection({
  serverUrl : '<your Salesforce server URL (e.g. https://na1.salesforce.com) is here>',
  sessionId : '<your Salesforce session ID is here>'
});
```

#### Access Token

After the login API call or OAuth2 authorization, you can get Salesforce access token and its instance URL. Next time you can use them to establish connection.

```javascript
var sf = require('node-salesforce');
var conn = new sf.Connection({
  instanceUrl : '<your Salesforce server URL (e.g. https://na1.salesforce.com) is here>',
  accessToken : '<your Salesforrce OAuth2 access token is here>'
});
```

#### Access Token with Refresh Token

If refresh token is given in constructor, the connection will automatically refresh access token when it has expired 

NOTE: Refresh token is only available for OAuth2 authorization code flow.

```javascript
var sf = require('node-salesforce');
var conn = new sf.Connection({
  oauth2 : {
    clientId : '<your Salesforce OAuth2 client ID is here>',
    clientSecret : '<your Salesforce OAuth2 client secret is here>',
    redirectUri : '<your Salesforce OAuth2 redirect URI is here>'
  },
  instanceUrl : '<your Salesforce server URL (e.g. https://na1.salesforce.com) is here>',
  accessToken : '<your Salesforrce OAuth2 access token is here>',
  refreshToken : '<your Salesforce OAuth2 refresh token is here>'
});
conn.on("refresh", function(accessToken, res) {
  // Refresh event will be fired when renewed access token
  // to store it in your storage for next request
});
```


#### Logout

`Connection#logout()` to logout from server and invalidate current session. Currently this method only works for SOAP API session.

```javascript
var sf = require('node-salesforce');
var conn = new sf.Connection({
  sessionId : '<session id to logout>',
  serverUrl : '<your Salesforce Server url to logout is here>'
});
conn.logout(function(err) {
  if (err) { return console.error(err); }
  // now the session has been expired.
});
```

### OAuth2 Authorization

(Following examples are assuming running on express.js framework.)

#### Authorization Request

First, you should redirect user to Salesforce page to get authorized. You can get Salesforce authorization page URL by `OAuth2#getAuthorizationUrl(options)`.

```javascript
var sf = require('node-salesforce');
//
// OAuth2 client information can be shared with multiple connections.
//
var oauth2 = new sf.OAuth2({
  // you can change loginUrl to connect to sandbox or prerelease env.
  // loginUrl : 'https://test.salesforce.com',
  clientId : '<your Salesforce OAuth2 client ID is here>',
  clientSecret : '<your Salesforce OAuth2 client secret is here>',
  redirectUri : '<callback URI is here>'
});
//
// Get authz url and redirect to it.
//
app.get('/oauth2/auth', function(req, res) {
  res.redirect(oauth2.getAuthorizationUrl({ scope : 'api id web' }));
});
```


#### Access Token Request

After the acceptance of authorization request, your app is callbacked from Salesforce with authorization code in URL parameter. Pass the code to `Connection#authorize(code)` and get access token.

```javascript
//
// Pass received authz code and get access token
//
app.get('/oauth2/callback', function(req, res) {
  var conn = new sf.Connection({ oauth2 : oauth2 });
  var code = req.param('code');
  conn.authorize(code, function(err, userInfo) {
    if (err) { return console.error(err); }
    // Now you can get the access token, refresh token, and instance URL information.
    // Save them to establish connection next time.
    console.log(conn.accessToken);
    console.log(conn.refreshToken);
    console.log(conn.instanceUrl);
    console.log("User ID: " + userInfo.id);
    console.log("Org ID: " + userInfo.organizationId);
    // ...
  });
});
```


### Query

#### Using SOQL

By using `Connection#query(soql)`, you can achieve very basic SOQL query to fetch Salesforce records.

```javascript
var records = [];
conn.query("SELECT Id, Name FROM Account", function(err, result) {
  if (err) { return console.error(err); }
  console.log("total : " + result.totalSize);
  console.log("fetched : " + result.records.length);
});
```

##### Callback Style

There are two ways to retrieve the result records.

As we have seen above, our package provides widely-used callback style API call for query execution. It returns one API call result in its callback.

```javascript
var records = [];
conn.query("SELECT Id, Name FROM Account", function(err, result) {
  if (err) { return console.error(err); }
  console.log("total : " + result.totalSize);
  console.log("fetched : " + result.records.length);
  console.log("done ? : " + result.done);
  if (!result.done) {
    // you can use the locator to fetch next records set.
    // Connection#queryMore()
    console.log("next records URL : " + result.nextRecordsUrl);
  }
});
```

##### Event-Driven Style

When a query is executed, it emits "record" event for each fetched record. By listening the event you can collect fetched records.

If you want to fetch records exceeding the limit number of returning records per one query, you can use `autoFetch` option in `Query#execute(options)` (or its synonym `Query#exec(options)`, `Query#run(options)`) method. It is recommended to use `maxFetch` option also, if you have no idea how large the query result will become.

When query is completed, `end` event will be fired. The `error` event occurs something wrong when doing query.

```javascript
var records = [];
conn.query("SELECT Id, Name FROM Account")
  .on("record", function(record) {
    records.push(record);
  })
  .on("end", function(query) {
    console.log("total in database : " + query.totalSize);
    console.log("total fetched : " + query.totalFetched);
  })
  .on("error", function(err) {
    console.error(err);
  })
  .run({ autoFetch : true, maxFetch : 4000 }); // synonym of Query#execute();
```

#### Using Query Method-Chain

##### Basic Method Chaining

By using `SObject#find(conditions, fields)`, you can do query in JSON-based condition expression (like MongoDB). By chaining other query construction methods, you can create a query programatically.

```javascript
//
// Following query is equivalent to this SOQL
//
// "SELECT Id, Name, CreatedDate FROM Contact
//  WHERE LastName LIKE 'A%' AND CreatedDate >= YESTERDAY AND Account.Name = 'Sony, Inc.'
//  ORDER BY CreatedDate DESC, Name ASC
//  LIMIT 5 OFFSET 10"
//
conn.sobject("Contact")
  .find(
    // conditions in JSON object
    { LastName : { $like : 'A%' },
      CreatedDate: { $gte : sf.Date.YESTERDAY },
      'Account.Name' : 'Sony, Inc.' },
    // fields in JSON object
    { Id: 1,
      Name: 1,
      CreatedDate: 1 }
  )
  .sort({ CreatedDate: -1, Name : 1 })
  .limit(5)
  .skip(10)
  .execute(function(err, records) {
    if (err) { return console.error(err); }
    console.log("fetched : " + records.length);
  });
```

Another representation of the query above.

```javascript
conn.sobject("Contact")
  .find({
    LastName : { $like : 'A%' },
    CreatedDate: { $gte : sf.Date.YESTERDAY },
    'Account.Name' : 'Sony, Inc.'
  },
    'Id, Name, CreatedDate' // fields can be string of comma-separated field names
                            // or array of field names (e.g. [ 'Id', 'Name', 'CreatedDate' ])
  )
  .sort('-CreatedDate Name') // if "-" is prefixed to field name, considered as descending.
  .limit(5)
  .skip(10)
  .execute(function(err, records) {
    for (var i=0; i<records.length; i++) {
      var record = records[i];
      console.log("Name: " + record.Name);
      console.log("Created Date: " + record.CreatedDate);
    }
  });
```

##### Wildcard Fields

When `fields` argument is omitted in `SObject#find(conditions, fields)` call, it will implicitly describe current SObject fields before the query (lookup cached result first, if available) and then fetch all fields defined in the SObject.

NOTE: In the version less than 0.6, it fetches only `Id` field if `fields` argument is omitted.

```javascript
conn.sobject("Contact")
  .find({ CreatedDate: sf.Date.TODAY }) // "fields" argument is omitted
  .execute(function(err, records) {
    // ...
  });
```

The above query is equivalent to:

```javascript
conn.sobject("Contact")
  .find({ CreatedDate: sf.Date.TODAY }, '*') // fields in asterisk, means wildcard.
  .execute(function(err, records) {
    // …
  });
```


Query can also be represented in more SQL-like verbs - `SObject#select(fields)`, `Query#where(conditions)`, `Query#orderby(sort, dir)`, and `Query#offset(num)`.

```javascript
conn.sobject("Contact")
  .select('*, Account.*') // asterisk means all fields in specified level are target.
  .where("CreatedDate = TODAY") // conditions in raw SOQL where clause.
  .limit(10)
  .offset(20) // synonym of "skip"
  .execute(function(err, records) {
    for (var i=0; i<records.length; i++) {
      var record = records[i];
      console.log("First Name: " + record.FirstName);
      console.log("Last Name: " + record.LastName);
      // fields in Account relationship are fetched
      console.log("Account Name: " + record.Account.Name); 
    }
  });
```

You can also include child relationship records into query result by calling `Query#include(childRelName)`. After `Query#include(childRelName)` call, it enters into the context of child query. In child query context, query construction call is applied to the child query. Use `SubQuery#end()` to recover from the child context.


```javascript
//
// Following query is equivalent to this SOQL
//
// "SELECT Id, FirstName, LastName, ..., 
//         Account.Id, Acount.Name, ...,
//         (SELECT Id, Subject, … FROM Cases
//          WHERE Status = 'New' AND OwnerId = :conn.userInfo.id
//          ORDER BY CreatedDate DESC)
//  FROM Contact
//  WHERE CreatedDate = TODAY
//  LIMIT 10 OFFSET 20"
//
conn.sobject("Contact")
  .select('*, Account.*')
  .include("Cases") // include child relationship records in query result. 
     // after include() call, entering into the context of child query.
     .select("*")
     .where({
        Status: 'New',
        OwnerId : conn.userInfo.id,
     })
     .orderby("CreatedDate", "DESC")
     .end() // be sure to call end() to exit child query context
  .where("CreatedDate = TODAY")
  .limit(10)
  .offset(20)
  .execute(function(err, records) {
    for (var i=0; i<records.length; i++) {
      var record = records[i];
      console.log("First Name: " + record.FirstName);
      console.log("Last Name: " + record.LastName);
      // fields in Account relationship are fetched
      console.log("Account Name: " + record.Account.Name); 
      // 
      if (record.Cases) {
        console.log("Cases total: " + record.Cases.totalSize);
        console.log("Cases fetched: " + record.Cases.records.length);
      }
    }
  });
```



### CRUD Operation

We support basic "CRUD" operation for records. It also supports multiple record manipulation, but it consumes one API request per record. Be careful for the API quota.

#### Retrieve

`SObject#retrieve(id)` fetches a record or records specified by id(s) in first argument.

```javascript
//
//
conn.sobject("Account").retrieve("0017000000hOMChAAO", function(err, account) {
  if (err) { return console.error(err); }
  console.log("Name : " + account.Name);
  // ...
});
//
//
conn.sobject("Account").retrieve([
  "0017000000hOMChAAO",
  "0017000000iKOZTAA4"
], function(err, accounts) {
  if (err) { return console.error(err); }
  for (var i=0; i < accounts.length; i++) {
    console.log("Name : " + accounts[i].Name);
  }
  // ...
});
```

#### Create 

`SObject#create(record)` (or its synonym `SObject#insert(record)`) creates a record or records given in first argument.

```javascript
//
//
conn.sobject("Account").create({ Name : 'My Account #1' }, function(err, ret) {
  if (err || !ret.success) { return console.error(err, ret); }
  console.log("Created record id : " + ret.id);
  // ...
});
//
//
conn.sobject("Account").create([
  { Name : 'My Account #1' },
  { Name : 'My Account #2' }
],
function(err, rets) {
  if (err) { return console.error(err); }
  for (var i=0; i < rets.length; i++) {
    if (rets[i].success) {
      console.log("Created record id : " + rets[i].id);
    }
  }
  // ...
});
```

#### Update

`SObject#update(record)` updates a record or records given in first argument.

```javascript
//
//
conn.sobject("Account").update({ 
  Id : '0017000000hOMChAAO',
  Name : 'Updated Account #1'
}, function(err, ret) {
  if (err || !ret.success) { return console.error(err, ret); }
  console.log('Updated Successfully : ' + ret.id);
  // ...
});
//
//
conn.sobject("Account").update([
  { Id : '0017000000hOMChAAO', Name : 'Updated Account #1' },
  { Id : '0017000000iKOZTAA4', Name : 'Updated Account #2' }
],
function(err, rets) {
  if (err) { return console.error(err); }
  for (var i=0; i < rets.length; i++) {
    if (rets[i].success) {
      console.log("Updated Successfully : " + rets[i].id);
    }
  }
});
```

#### Delete

`SObject#destroy(id)` (or its synonym `SObject#del(id)`, `SObject#delete(id)`) deletes a record or records given in first argument.

```javascript
//
//
conn.sobject("Account").destroy('0017000000hOMChAAO', function(err, ret) {
  if (err || !ret.success) { return console.error(err, ret); }
  console.log('Deleted Successfully : ' + ret.id);
});
//
//
conn.sobject("Account").del([ // synonym of "destroy"
  '0017000000hOMChAAO',
  '0017000000iKOZTAA4'
}], 
function(err, rets) {
  if (err) { return console.error(err); }
  for (var i=0; i < rets.length; i++) {
    if (rets[i].success) {
      console.log("Deleted Successfully : " + rets[i].id);
    }
  }
});
```


#### Upsert

`SObject#upsert(record, extIdField)` will upsert a record or records given in first argument. External ID field name must be specified in second argument.


```javascript
//
//
conn.sobject("UpsertTable__c").upsert({ 
  Name : 'Record #1',
  ExtId__c : 'ID-0000001'
}, 'ExtId__c', function(err, ret) {
  if (err || !ret.success) { return console.error(err, ret); }
  console.log('Upserted Successfully');
  // ...
});
//
//
conn.sobject("UpsertTable__c").upsert([
 { Name : 'Record #1', ExtId__c : 'ID-0000001' },
 { Name : 'Record #2', ExtId__c : 'ID-0000002' }
],
'ExtId__c',
function(err, rets) {
  if (err) { return console.error(err); }
  for (var i=0; i < rets.length; i++) {
    if (rets[i].success) {
      console.log("Upserted Successfully");
    }
  }
  // ...
});
```


### Metadata Description

Metadata description API for Salesforce object.

#### Describe SObject

You can use `SObject#describe()` to fetch SObject metadata,

```javascript
conn.sobject("Account").describe(function(err, meta) {
  if (err) { return console.error(err); }
  console.log('Label : ' + meta.label);
  console.log('Num of Fields : ' + meta.fields.length);
  // ...
});
```

or can use `Connection#describe(sobjectType)` alternatively.

```javascript
conn.describe("Account", function(err, meta) {
  if (err) { return console.error(err); }
  console.log('Label : ' + meta.label);
  console.log('Num of Fields : ' + meta.fields.length);
  // ...
});
```

#### Describe Global

`SObject#describeGlobal()` returns all SObject information registered in Salesforce (without detail information like fields, childRelationships).

```javascript
conn.describeGlobal(function(err, res) {
  if (err) { return console.error(err); }
  console.log('Num of SObjects : ' + res.sobjects.length);
  // ...
});
```

#### Cache

Each description API has "cached" version with suffix of `$` (coming from similar pronounce "cash"), which keeps the API call result for later use.

```javascript
//
// First lookup local cache, and then call remote API if cache doesn't exist.
//
conn.sobject("Account").describe$(function(err, meta) {
  if (err) { return console.error(err); }
  console.log('Label : ' + meta.label);
  console.log('Num of Fields : ' + meta.fields.length);
  // ...
});
//
// If you can assume it should have already cached the result,
// you can use synchronous call to access the result;
//
var meta = conn.sobject("Account").describe$();
console.log('Label : ' + meta.label);
console.log('Num of Fields : ' + meta.fields.length);
// ...
```

Cache clearance should be done explicitly by developers.

```javascript
//
// Delete cache of 'Account' SObject description result
//
conn.sobject('Account').describe$.clear();
//
// Delete cache of global sobject description
//
conn.describeGlobal$.clear();
//
// Delete all API caches in connection.
//
conn.cache.clear();
```



### Streaming API

You can subscribe topic and receive message from Salesforce Streaming API, by using `Topic#subscribe(topicName, listener)`.

Before the subscription, you should insert appropriate PushTopic record (in this example, "InvoiceStatementUpdates") as written in Streaming API guide.

```javascript
conn.streaming.topic("InvoiceStatementUpdates").subscribe(function(message) {
  console.log('Event Type : ' + message.event.type);
  console.log('Event Created : ' + message.event.createdDate);
  console.log('Object Id : ' + message.sobject.Id);
});
```

NOTE: Before version 0.6, there are `Connection#topic(topicName)` to access streaming topic object, and `Connection#subscribe(topicName, listener)` is used to subscribe altenatively. These methods are now obsolete and use `Streaming#topic(topicName)` and `Streaming#subscribe(topicName, listener)` through `streaming` API object in connection object instead.


### Tooling API

You can use Tooling API to execute anonymous Apex Code, by passing apex code string text to `Tooling#executeAnonymous`.

```javascript
// execute anonymous Apex Code
var apexBody = "System.debug('Hello, World');";
conn.tooling.executeAnonymous(apexBody, function(err, res) {
  if (err) { return console.error(err); }
  console.log(res.compiled); // compiled successfully
  console.log(res.success); // executed successfully
  // ...
});
```

### Analytics API

By using Analytics API, you can get the output result from a report registered in Salesforce.

`Analytics#reports()` lists recently accessed reports.

```javascript
// get recent reports
conn.analytics.reports(function(err, reports) {
  if (err) { return console.error(err); }
  for (var i=0; i < reports.length; i++) {
    console.log(reports[i].id);
    console.log(reports[i].name);
  }
  // ...
});
```

`Analytics#report(reportId)` gives a reference to the report object specified in `reportId`.
By calling `Report#execute(options)`, the report is exected in Salesforce, and returns executed result synchronously.
Please refer to Analytics API document about the format of retruning result.

```javascript
// get report reference
var reportId = '00O10000000pUw2EAE';
var report = conn.analytics.report(reportId);
// execute report synchronously
report.execute(function(err, result) {
  if (err) { return console.error(err); }
  console.log(result.reportMetadata);
  console.log(result.factMap);
  console.log(result.factMap["T!T"]);
  console.log(result.factMap["T!T"].aggregates);
  // ...
});
```

Setting `details` to true in `options`, it returns execution result with detail rows.

```javascript
// execute report synchronously with details option,
// to get detail rows in execution result.
report.execute({ details: true }, function(err, result) {
  if (err) { return console.error(err); }
  console.log(result.reportMetadata);
  console.log(result.factMap);
  console.log(result.factMap["T!T"]);
  console.log(result.factMap["T!T"].aggregates);
  console.log(result.factMap["T!T"].rows); // <= detail rows in array
  // ...
});
```

You can override report behavior by putting `metadata` object in `options`.
For example, following code shows how to update filtering conditions of a report on demand.

```javascript
// overriding report metadata
var metadata = { 
  reportMetadata : {
    reportFilters : [{
      column: 'COMPANY',
      operator: 'contains',
      value: ',Inc.'
    }]
  }
};
// execute report synchronously with overridden filters.
report.execute({ metadata : metadata }, function(err, result) {
  if (err) { return console.error(err); }
  console.log(result.reportMetadata);
  console.log(result.reportMetadata.reportFilters.length); // <= 1
  console.log(result.reportMetadata.reportFilters[0].column); // <= 'COMPANY' 
  console.log(result.reportMetadata.reportFilters[0].operator); // <= 'contains' 
  console.log(result.reportMetadata.reportFilters[0].value); // <= ',Inc.' 
  // ...
});
```

`Report#executeAsync(options, callback)` executes the report asynchronously in Salesforce, registering an instance to the report to lookup the executed result in future.

```javascript
// get report reference
var report = conn.analytics.report(reportId);
// execute report synchronously
report.executeAsync({ details: true }, function(err, instance) {
  if (err) { return console.error(err); }
  console.log(result.reportMetadata);
  console.log(result.factMap);
  console.log(result.factMap["T!T"]);
  // ...
});
```

### Apex REST

If you have a static Apex class in Salesforce and are exposing it using "Apex REST" feature, you can call it by using `Apex#get(path)`, `Apex#post(path, body)`, `Apex#put(path, body)`, `Apex#patch(path, body)`, and `Apex#del(path, body)` (or its synonym `Apex#delete(path, body)`) through `apex` API object in connection object.

```javascript
// body payload structure is depending to the Apex REST method interface.
var body = { title: 'hello', num : 1 };
conn.apex.post("/MyTestApexRest/", body, function(res) {
  // the response object structure depends on the definition of apex class
});
```


### Bulk API

Node-salesforce package also supports Bulk API. It is not only mapping each Bulk API endpoint in low level, but also introducing utility interface in bulk load operations.


#### Loading From Records

First, assume that you have record set in array object to insert into Salesforce.

```javascript
//
// Records to insert in bulk.
//
var accounts = [
{ Name : 'Account #1', ... }, 
{ Name : 'Account #2', ... }, 
{ Name : 'Account #3', ... }, 
...
];
```

You can use `SObject#create(record)`, but it consumes API quota per record, so not practical for large set of records. We can use bulk API interface to load them.

Similar to Salesforce Bulk API, first create bulk job by `Bulk#createJob(sobjectType, operation)` through `bulk` API object in connection object.

Next, create a new batch in the job, by calling `Job#createBatch()` through the job object created previously.

```javascript
var job = conn.bulk.createJob("Account", "insert");
var batch = job.createBatch();
```

Then bulk load the records by calling `Batch#execute(input)` of created batch object, passing the records in `input` argument.
 
When the batch is queued in Salesforce, it is notified by `queue` event, and you can get job ID and batch ID.

```javascript
batch.execute(accounts);
batch.on("queue", function(batchInfo) { // fired when batch request is queued in server.
  batchId = batchInfo.id);
  jobId = batchInfo.jobId);
  // ...
});
```

After the batch is queued and job / batch ID is created, wait the batch completion by polling.

When the batch process in Salesforce has been completed, it is notified by `response` event with batch result information.

```javascript
var job = conn.bulk.job(jobId);
var batch = job.batch(batchId);
batch.poll(1000 /* interval(ms) */, 20000 /* timeout(ms) */); // start polling
batch.on("response", function(rets) { // fired when batch finished and result retrieved
  if (err) { return console.error(err); }
  for (var i=0; i < rets.length; i++) {
    if (rets[i].success) {
      console.log("#" + (i+1) + " loaded successfully, id = " + rets[i].id);
    } else {
      console.log("#" + (i+1) + " error occurred, message = " + rets[i].errors.join(', '));
    }
  }
  // ...
});
```

Alternatively, you can use `Bulk#load(sobjectType, operation, input)` interface to achieve the above process in one method call.

```javascript
conn.bulk.load("Account", "insert", accounts, function(err, rets) {
  if (err) { return console.error(err); }
  for (var i=0; i < rets.length; i++) {
    if (rets[i].success) {
      console.log("#" + (i+1) + " loaded successfully, id = " + rets[i].id);
    } else {
      console.log("#" + (i+1) + " error occurred, message = " + rets[i].errors.join(', '));
    }
  }
  // ...
});
```

Following are same calls but in different interfaces :

```javascript
conn.sobject("Account").insertBulk(accounts, function(err, rets) {
  // ...
});
```

```javascript
conn.sobject("Account").bulkload("insert").execute(accounts, function(err, rets) {
  // ...
});
```

#### Loading From CSV File

It also supports bulk loading from CSV file. Just use CSV file input stream as `input` argument in `Bulk#load(sobjectType, operation, input)`, instead of passing records in array.

```javascript
//
// Create readable stream for CSV file to upload
//
var csvFileIn = require('fs').createReadStream("path/to/Account.csv");
//
// Call Bulk#load(sobjectType, operation, input) - use CSV file stream as "input" argument
//
conn.bulk.load("Account", "insert", csvFileIn, function(err, rets) {
  if (err) { return console.error(err); }
  for (var i=0; i < rets.length; i++) {
    if (rets[i].success) {
      console.log("#" + (i+1) + " loaded successfully, id = " + rets[i].id);
    } else {
      console.log("#" + (i+1) + " error occurred, message = " + rets[i].errors.join(', '));
    }
  }
  // ...
});
```

`Batch#stream()` returns a Node.js standard writable stream which accepts batch input. You can pipe input stream to it afterward.


```javascript
var batch = conn.bulk.load("Account", "insert");
batch.on("response", function(rets) { // fired when batch finished and result retrieved
  if (err) { return console.error(err); }
  for (var i=0; i < rets.length; i++) {
    if (rets[i].success) {
      console.log("#" + (i+1) + " loaded successfully, id = " + rets[i].id);
    } else {
      console.log("#" + (i+1) + " error occurred, message = " + rets[i].errors.join(', '));
    }
  }
);
//
// When input stream becomes available, pipe it to batch stream.
//
csvFileIn.pipe(batch.stream());
```
  

#### Updating/Deleting Queried Records

If you want to update / delete records in Salesforce which match specified condition in bulk, now you don't have to write a code which download & upload records information. `Query#update(mapping)` / `Query#destroy()` will directly manipulate records.


```javascript
//
// DELETE FROM Account WHERE CreatedDate < LAST_YEAR
//
conn.sobject('Account')
    .find({ CreatedDate : sf.Date.TODAY })
    .destroy(function(err, rets) {
      // ...
    });
```

```javascript
//
// UPDATE Opportunity 
// SET CloseDate = '2013-08-31'
// WHERE Account.Name = 'Salesforce.com'
//
conn.sobject('Opportunity')
    .find({ 'Account.Name' : 'Salesforce.com' })
    .update({ CloseDate: '2013-08-31' }, function(err, rets) {
      // ...
    });
```

In `Query#update(mapping)`, you can include simple templating notation in mapping record.

```javascript
//
// UPDATE Task 
// SET Description = CONCATENATE(Subject || ' ' || Status)
// WHERE ActivityDate = TODAY
//
conn.sobject('Task')
    .find({ ActivityDate : sf.Date.TODAY })
    .update({ Descritpion: '${Subject}  ${Status}' }, function(err, rets) {
      //
    });
```

To achieve further complex mapping, `Query#update(mapping)` accepts mapping function in `mapping` argument.

```javascript
conn.sobject('Task')
    .find({ ActivityDate : sf.Date.TODAY })
    .update(function(rec) {
      return {
        Descritpion: rec.Subject + ' ' + rec.Status
      }
    }, function(err, rets) {
      // ...
    });
```

If you are creating query object from SOQL by using `Connection#query(soql)`, the bulk delete/update operation cannot be achieved because no sobject type information available initially. You can avoid it by passing optional argument `sobjectType` in `Query#destroy(sobjectType)` or `Query#update(mapping, sobjectType)`.

```javascript
conn.query("SELECT Id FROM Account WHERE CreatedDate = TODAY")
    .destroy('Account', function(err, rets) {
      // ...
    });
```

```javascript
conn.query("SELECT Id FROM Task WHERE ActivityDate = TODAY")
    .update({ Descritpion: '${Subject}  ${Status}' }, 'Task', function(err, rets) {
      // ...
    });
```

NOTE: Be careful when using this feature not to break/lose existing data in Salesforce. Careful testing is recommended before applying the code to your production environment.



### Record Stream Pipeline

Record stream is a stream system which regards records in its stream, similar to Node.js's standard readable/writable streams.

Query object - usually returned by `Connection#query(soql)` / `SObject#find(conditions, fields)` methods - is considered as `InputRecordStream` which emits event `record` when received record from server.

Batch object - usually returned by `Job#createBatch()` / `Bulk#load(sobjectType, operation, input)` / `SObject#bulkload(operation, input)` methods - is considered as `OutputRecordStream` and have `send()` and `end()` method to accept incoming record.

You can use `InputRecordStream#pipe(outputRecordStream)` to pipe record stream.

RecordStream can be converted to usual Node.js's stream object by calling `RecordStream#stream()` method.

By default (and only currently) records are serialized to CSV string.


#### Piping Query Record Stream to Batch Record Stream

The idea of record stream pipeline is the base of bulk operation for queried record. For example, the same process of `Query#destroy()` can be expressed as following:


```javascript
//
// This is much more complex version of Query#destroy().
//
var Account = conn.sobject('Account');
Account.find({ CreatedDate: { $lt: sf.Date.LAST_YEAR }})
       .pipe(Account.deleteBulk())
       .on('response', function(rets){
         // ...
       })
       .on('error', function(err) {
         // ...
       });
```

And `Query#update(mapping)` can be expressed as following:

```javascript
//
// This is much more complex version of Query#update().
//
var Opp = conn.sobject('Opportunity');
Opp.find({ "Account.Id" : accId },
         { Id: 1, Name: 1, "Account.Name": 1 })
   .pipe(sf.RecordStream.map(function(r) {
     return { Id: r.Id,
              Name: r.Account.Name + ' - ' + r.Name };
   }))
   .pipe(Opp.updateBulk())
   .on('response', function(rets) {
     // ...
   })
   .on('error', function(err) {
     // ...
   });
```

Following is an example using `Query#stream()` (inherited `RecordStream#stream()`) to convert record stream to Node.js stream, in order to export all queried records to CSV file.

```javascript
var csvFileOut = require('fs').createWriteStream('path/to/Account.csv');
conn.query("SELECT Id, Name, Type, BillingState, BillingCity, BillingStreet FROM Account")
    .stream() // Convert to Node.js's usual readable stream.
    .pipe(csvFileOut);
```

#### Record Stream Filtering / Mapping

You can also filter / map queried records to output record stream. Static functions like `InputRecordStream#map(mappingFn)` and `InputRecordStream#filter(filterFn)` create a record stream which accepts records from upstream and pass to downstream, applying given filtering / mapping function.

```javascript
//
// Write down Contact records to CSV, with header name converted.
//
conn.sobject('Contact')
    .find({}, { Id: 1, Name: 1 })
    .map(function() {
      return { ID: r.Id, FULL_NAME: r.Name };
    })
    .stream().pipe(fs.createWriteStream("Contact.csv"));
//
// Write down Lead records to CSV file, eliminating duplicated entry with same email address.
//
var emails = {};
conn.sobject('Lead')
    .find({}, { Id: 1, Name: 1, Company: 1, Email: 1 })
    .filter(function(r) {
      var dup = emails[r.Email];
      if (!dup) { emails[r.Email] = true; }
      return !dup;
    })
    .stream().pipe(fs.createWriteStream("Lead.csv"));
```

Here is much lower level code to achieve the same result using `InputRecordStream#pipe()`.


```javascript
//
// Write down Contact records to CSV, with header name converted.
//
conn.sobject('Contact')
    .find({}, { Id: 1, Name: 1 })
    .pipe(sf.RecordStream.map(function(r) {
      return { ID: r.Id, FULL_NAME: r.Name };
    }))
    .stream().pipe(fs.createWriteStream("Contact.csv"));
//
// Write down Lead records to CSV file, eliminating duplicated entry with same email address.
//
var emails = {};
conn.sobject('Lead')
    .find({}, { Id: 1, Name: 1, Company: 1, Email: 1 })
    .pipe(sf.RecordStream.filter(function(r) {
      var dup = emails[r.Email];
      if (!dup) { emails[r.Email] = true; }
      return !dup;
    }))
    .stream().pipe(fs.createWriteStream("Lead.csv"));
```

#### Example: Data Migration

By using record stream pipeline, you can achieve data migration in a simple code.

```javascript
//
// Connection for org which migrating data from
//
var conn1 = new sf.Connection({
  // ...
});
//
// Connection for org which migrating data to
//
var conn2 = new sf.Connection({
  // ...
});
//
// Get query record stream from Connetin #1
// and pipe it to batch record stream from connection #2
//
var query = conn1.query("SELECT Id, Name, Type, BillingState, BillingCity, BillingStreet FROM Account");
var job = conn2.bulk.createJob("Account", "insert");
var batch = job.createBatch();
query.pipe(batch);
batch.on('queue', function() {
  jobId = job.id;
  batchId = batch.id;
  //...
})
```

## API Reference

See API Reference document in https://stomita.github.io/node-salesforce/doc/ .


## REPL (Interactive API Console) Usage

Node-salesforce is not merely an API library, but gives `sfjs` and `sfcoffee` REPL interface to test and inspect node-salesforce APIs in interactive JavaScript/CoffeeScript shell.

It includes buit-in support of node-salesforce package, default connection instance. In the REPL context, package root objects and API methods of default connection are exposed.

Because the REPL automatically waits the promised object during its evaluation, no callback required for all async API calls. The `_` variable keeps evaluated result in previous statement (as usual Node.JS REPL).

```
$ sfjs
&gt; login("username@example.org", "mypassword123");
{ id: '005xxxxxxxxxxxxxxx',
  organizationId: '00Dyyyyyyyyyyyyyyy' }
&gt; sobject('Account').find({}, "Id, Name").sort({ CreatedDate: 1}).limit(5);
[ { attributes: 
     { type: 'Account',
       url: '/services/data/v28.0/sobjects/Account/001i0000009PyDrAAK' },
    Id: '001i0000009PyDrAAK',
    Name: 'GenePoint' },
  { attributes: 
     { type: 'Account',
       url: '/services/data/v28.0/sobjects/Account/001i0000009PyDsAAK' },
    Id: '001i0000009PyDsAAK',
    Name: 'United Oil & Gas, UK' },
  { attributes: 
     { type: 'Account',
       url: '/services/data/v28.0/sobjects/Account/001i0000009PyDtAAK' },
    Id: '001i0000009PyDtAAK',
    Name: 'United Oil & Gas, Singapore' },
  { attributes: 
     { type: 'Account',
       url: '/services/data/v28.0/sobjects/Account/001i0000009PyDuAAK' },
    Id: '001i0000009PyDuAAK',
    Name: 'Edge Communications' },
  { attributes: 
     { type: 'Account',
       url: '/services/data/v28.0/sobjects/Account/001i0000009PyDvAAK' },
    Id: '001i0000009PyDvAAK',
    Name: 'Burlington Textiles Corp of America' } ]
&gt; _[0].Name
'GenePoint'
&gt;
```


## Change History

v0.7.0 (Dec 11, 2013):

* Support Analytics API and Tooling API.

* Add Connection#queryAll to include deleted/archived records in query.

* Add Connection#recent to fetch recently viewed record information.

* Add RecordReference#blob(fieldName) to access blob in a record field.

* Fix installation issue in Windows environment.


v0.6.4 (Dec 5, 2013):

* Add Topic#unsubscribe for unsubscribing from a topic in Streaming API.

v0.6.3 (Oct 31, 2013):

* Fix issue in building query using $exists operator in SObject#find()

v0.6.2 (Oct 15, 2013):

* Change default Salesforce API ver. to 29.0 (Winter '14)

* Fix issue in Connection#queryMore

* Add identity URL information in the callback response of Connection#login/authorize.


v0.6.0 (Aug 23, 2013):

* Change default Salesforce API ver. to 28.0 (Summer '13)

* Add REPL interface for interactive API inspection.

* Return Promises/A+ interface object for all async call. The interface is also added to Query / Batch.

* Accept "*" in fields argument in `SObject#find()` to select all fields defined in SObject.

* Add `Connection#describe$()`, `Connection#describeGlobal$()`, and `SObject#describe$()`, as caching versions of correspondings.

* Changed `SObject#find(conditions, fields)` behavior in fields argument omission.

* Add `SObject#select()` and `Query#where()` methods to construct a query in SQL-like verb.

* Add `Query#update()` and `Query#destroy()` to apply bulk operation for queried records.

* Add child relationship query support in `Query#include()`

* Add Apex REST support.

* Move streaming API methods from connection object to separated object.

v0.5.1 (Jan 11, 2013):

* Move Query#stream() method to RecordStream#stream() to support stream serialization even in filtered stream.

v0.5.0 (Jan 11, 2013):

* Support Bulk API for insert/update/upsert/delete/hardDelete operation (except for 'query').

* Refine Query#pipe to pipe to other output record stream (like bulk upload batch).

* Add Query#stream() method to convert record stream to general node.js readable stream (generates CSV data).


v0.4.0 (Nov 05, 2012):

* Support JSON-style query object to query records other than SOQL, inspired by MongoDB query interface.

* Change default API version to 26.0 (Winter '13).

* Return logged-in user info in the callback response of Connection#login() and Connection#authorize().

* Add Connection#logout() method to terminate session explicitly (Note: only useful for SOAP API login session).


v0.3.4 (Oct 19, 2012):

* Fix issue to refresh access token multiple time in concurrent requests.

* Change to use "Bearer", not "OAuth" in HTTP Authorization header to attach access token.

* Separate oauth2 configuration into different hash object in connection constructor option
 (old style is still supported for backward compatiblity).


v0.3.2 (Oct 18, 2012):

* Fix error handling in access token refresh flow.


v0.3.1 (Jun 26, 2012):

* Add support of Node.js 0.8.x.


v0.3.0 (May 10, 2012):

* Support Salesforce Streaming API.
<<<<<<< HEAD



=======
>>>>>>> 8716520b
<|MERGE_RESOLUTION|>--- conflicted
+++ resolved
@@ -1325,9 +1325,4 @@
 v0.3.0 (May 10, 2012):
 
 * Support Salesforce Streaming API.
-<<<<<<< HEAD
-
-
-
-=======
->>>>>>> 8716520b
+
